--- conflicted
+++ resolved
@@ -72,17 +72,7 @@
         Process data, generate invoices, and save them in the output folder.
         """
         self.create_output_folders()
-<<<<<<< HEAD
-        csv_data_directory = "./data"
-        csv_file_name = "clients_and_projects.csv"
-        organizations_data = "organizations.csv"
-
-        csv_file_path = os.path.join(csv_data_directory, csv_file_name)
-        organization_file_path = os.path.join(csv_data_directory, organizations_data)
-
-=======
         
->>>>>>> d8aa0b23
         grouped_data = self.process_and_return_data()
         file_data = {}
 
@@ -110,18 +100,8 @@
 
             # Create separate CSV files for each unique Cost Centre
             for cost_centre in unique_cost_centre:
-<<<<<<< HEAD
-                filtered_data = merged_data[
-                    merged_data["Cost Centre"] == cost_centre
-                ].copy()
-
-                filtered_data = filtered_data.merge(
-                    data3, on=["Job Classification"], how="inner"
-                )
-=======
                 filtered_data = merged_data[merged_data["Cost Centre"] == cost_centre].copy()
                 filtered_data = filtered_data.merge(data3, on=["Job Classification"], how="inner")
->>>>>>> d8aa0b23
                 filtered_data.set_index("Employee No.", inplace=True)
                 filename = f"{cost_centre.replace(' ', '_')}.csv"
                 file_path = os.path.join(self.output_folder, filename)
@@ -179,19 +159,9 @@
                         data["Given Names"] = data["Given Names"].values
                         data["Cost Centre"] = data["Cost Centre"].values
                         data["Last Name"] = data["Last Name"].values
-<<<<<<< HEAD
-                        split_names = data["Payroll Name Selection"].str.split(
-                            "-", expand=True
-                        )
-
-                        period_end_date = datetime.strptime(
-                            data["Period End Date"].iloc[0], "%d/%m/%Y"
-                        )
-=======
                         split_names = data["Payroll Name Selection"].str.split("-", expand=True)
 
                         period_end_date = datetime.strptime(data["Period End Date"].iloc[0], "%d/%m/%Y")
->>>>>>> d8aa0b23
                         serviced_start_date = period_end_date - pd.DateOffset(days=6)
                         serviced_period = f"{serviced_start_date.strftime('%d/%m/%Y')} - {period_end_date.strftime('%d/%m/%Y')}"
                         for i in range(len(result)):
