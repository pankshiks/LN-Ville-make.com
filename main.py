--- conflicted
+++ resolved
@@ -13,19 +13,6 @@
 import json
 
 
-<<<<<<< HEAD
-app = FastAPI()
-base_url = os.environ.get("BASE_URL", "http://127.0.0.1:8000")
-
-# Define the directory path
-directory_path = "final_folder"
-one_more = "invoice_folder"
-csv_data_directory = "./data"
-csv_file_name = "clients_and_projects.csv"
-clients_data = "map_clients.csv"
-organizations_data = "organizations.csv"
-
-=======
 class AppConfig:
     BASE_URL = os.environ.get("BASE_URL", "http://127.0.0.1:8000")
     DIRECTORY_PATH = "final_folder"
@@ -35,23 +22,14 @@
     CLIENTS_DATA = "map_clients.csv"
     ORGANIZATIONS_DATA = "organizations.csv"
 
->>>>>>> d8aa0b23
 
 app = FastAPI(swagger_ui_parameters={"defaultModelsExpandDepth": -1}, redoc_url=None)
 
 app_settings = AppConfig()
 
 # Check if the directory exists, and create it if it doesn't
-<<<<<<< HEAD
-if not os.path.exists(one_more):
-    os.makedirs(one_more)
-
-# Mount the directory as a static directory
-app.mount("/pdfs", StaticFiles(directory=directory_path), name="pdfs")
-=======
 for directory in [app_settings.DIRECTORY_PATH, app_settings.ONE_MORE]:
     os.makedirs(directory, exist_ok=True)
->>>>>>> d8aa0b23
 
 # Mount the directories as static directories
 app.mount("/pdfs", StaticFiles(directory=app_settings.DIRECTORY_PATH), name="pdfs")
@@ -85,70 +63,6 @@
             return {"message": f"Failed to send data to the webhook: {str(e)}"}
 
 
-<<<<<<< HEAD
-# Function to perform a case-insensitive partial match after removing spaces
-def partial_match(row, organizations_df):
-    # Remove spaces and convert to lowercase in the "Payroll Name" before matching
-    cleaned_payroll_name = row["Payroll Name"].replace(" ", "").lower()
-
-    # Remove spaces and convert to lowercase in the "Contract Entity" before matching
-    cleaned_contract_entity = (
-        organizations_df["Contract Entity"].str.replace(" ", "").str.lower()
-    )
-
-    matching_rows = organizations_df[
-        cleaned_contract_entity.str.contains(
-            cleaned_payroll_name, case=False, regex=False
-        )
-    ]
-    return matching_rows.iloc[0]
-
-
-def calculate_amount_sum(csv_folder_path, pdf_folder_path):
-    try:
-        # Create an empty list to store the results
-        results = []
-        # Create a separate list for files
-        files_list = []
-
-        # Iterate through all files in the folder
-        for file_name in os.listdir(csv_folder_path):
-            # Construct the full path to the CSV file
-            file_path = os.path.join(csv_folder_path, file_name)
-            # company_name = file_name.split("-")
-            # Read the CSV file into a Pandas DataFrame
-            df = pd.read_csv(file_path)
-            # csv_file_path = os.path.join(csv_data_directory, csv_file_name)
-            clients_file_path = os.path.join(csv_data_directory, clients_data)
-            organization_file_path = os.path.join(
-                csv_data_directory, organizations_data
-            )
-
-            # clients_df = pd.read_csv(csv_file_path)
-            find_clients_df = pd.read_csv(clients_file_path)
-            organizations_df = pd.read_csv(organization_file_path)
-
-            matching_rows_df = df.apply(
-                partial_match, axis=1, organizations_df=organizations_df
-            )
-
-            if not matching_rows_df.empty:
-                filtered_data = matching_rows_df.iloc[0].to_dict()
-
-                total_amount = df["Amount"].sum()
-                index_cost_centre = df["Cost Centre"].iloc[0]
-                search_entity = find_clients_df.loc[
-                    find_clients_df["Cost Centre"] == index_cost_centre, "Search Entity"
-                ].values[0]
-
-                # Create a result dictionary and append it to the list
-                result = {
-                    "total_amount": total_amount,
-                    "filtered_data": filtered_data,
-                    "client_name": search_entity,
-                }
-                results.append(result)
-=======
 class CsvProcessor:
     @staticmethod
     def partial_match(row, organizations_df):
@@ -186,7 +100,6 @@
                 matching_rows_df = df.apply(
                     CsvProcessor.partial_match, axis=1, organizations_df=organizations_df
                 )
->>>>>>> d8aa0b23
 
                 if not matching_rows_df.empty:
                     filtered_data = matching_rows_df.iloc[0].to_dict()
@@ -207,12 +120,6 @@
                     pdf_file_name = os.path.splitext(file_name)[0] + ".pdf"
                     pdf_file_path = os.path.join(pdf_folder_path, pdf_file_name)
 
-<<<<<<< HEAD
-        return results, files_list
-    except Exception as e:
-        print("Not Working", e)
-        return [], []
-=======
                     with open(pdf_file_path, "rb") as pdf_file:
                         pdf_binary = pdf_file.read()
 
@@ -223,7 +130,6 @@
         except Exception as e:
             print("Not Working", e)
             return None
->>>>>>> d8aa0b23
 
 
 class ProcessInvoicesResponse(BaseModel):
@@ -320,21 +226,12 @@
     pdf_folder = "final_folder"
     pdf_urls = []
     for pdf_filename in os.listdir(output_folder):
-<<<<<<< HEAD
-        pdf_path = f"{base_url}/{pdf_folder}/{pdf_filename}"
-        pdf_urls.append(pdf_path)
-
-    # Call the send_data_to_webhook function to send the data to the webhook
-    # Organize the data and files into dictionaries
-    result, files_list = calculate_amount_sum(csv_folder_path, pdf_folder_path)
-=======
         pdf_path = f"{app_settings.BASE_URL}/{pdf_folder}/{pdf_filename}"
         pdf_urls.append(pdf_path)
 
     result, files_list = csv_processor.calculate_amount_sum(
         csv_folder_path, pdf_folder_path
     )
->>>>>>> d8aa0b23
     data = {"data": result}
     files = {"files": files_list}
 
